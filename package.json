{
  "name": "metabase",
  "private": true,
  "version": "0.0.0",
  "description": "Metabase Analytics Report Server",
  "repository": "https://github.com/metabase/metabase-init",
  "license": "private",
  "engines": {
    "node": "0.10.25"
  },
  "dependencies": {
    "ace-builds": "git://github.com/ajaxorg/ace-builds#v1.2.0",
    "angular": "1.2.28",
    "angular-animate": "1.2.28",
    "angular-cookie": "git://github.com/ivpusic/angular-cookie#v4.0.6",
    "angular-cookies": "1.2.28",
    "angular-gridster": "0.11.7",
    "angular-http-auth": "1.2.1",
    "angular-readable-time": "git://github.com/wildlyinaccurate/angular-readable-time#0.1.1",
    "angular-resource": "1.2.28",
    "angular-route": "1.2.28",
    "angular-sanitize": "1.2.28",
    "angular-ui-ace": "0.2.3",
    "angular-ui-bootstrap": "^0.12.1",
    "angular-xeditable": "git://github.com/vitalets/angular-xeditable#0.1.9",
    "classnames": "^2.1.3",
    "crossfilter": "^1.3.12",
    "d3": "^3.5.6",
    "d3-tip": "^0.6.7",
<<<<<<< HEAD
    "dc": "2.0.0-beta.1",
    "fixed-data-table": "0.2.0",
    "humanize-plus": "1.5.0",
    "inflection": "^1.7.1",
    "jquery": "2.1.4",
    "moment": "2.9.0",
    "ng-sortable": "1.2.0",
    "ngreact": "0.1.5",
    "react": "0.12.2",
    "react-onclickoutside": "0.2.4",
    "tether": "0.6.5",
    "underscore": "1.8.3"
=======
    "dc": "^2.0.0-beta.14",
    "fixed-data-table": "^0.4.2",
    "humanize-plus": "^1.5.0",
    "inflection": "^1.7.1",
    "jquery": "^2.1.4",
    "moment": "^2.10.6",
    "react": "^0.13.3",
    "react-onclickoutside": "^0.2.5",
    "tether": "^1.1.0",
    "underscore": "^1.8.3"
>>>>>>> ee7eeaf6
  },
  "devDependencies": {
    "angular-mocks": "1.2.28",
    "babel": "^5.4.7",
    "babel-core": "^5.4.7",
    "babel-eslint": "^3.1.14",
    "babel-loader": "^5.1.3",
    "css-loader": "^0.14.4",
    "cssnext-loader": "^1.0.1",
    "eslint": "^0.22.1",
    "eslint-loader": "^0.12.0",
    "eslint-plugin-react": "^2.5.0",
    "extract-text-webpack-plugin": "^0.8.1",
    "glob": "^5.0.10",
    "html-webpack-plugin": "git://github.com/tlrobinson/html-webpack-plugin.git#562acca0363224f156c0bcc87d064a1e2f72611c",
    "istanbul-instrumenter-loader": "^0.1.3",
    "jasmine-core": "^2.3.4",
    "karma": "^0.12.36",
    "karma-chrome-launcher": "^0.2.0",
    "karma-coverage": "^0.4.2",
    "karma-jasmine": "^0.3.5",
    "karma-webpack": "^1.5.1",
    "ng-annotate-webpack-plugin": "^0.1.2",
    "node-libs-browser": "^0.5.2",
    "protractor": "^2.1.0",
    "shelljs": "^0.2.6",
    "style-loader": "^0.12.3",
    "webpack": "^1.9.10",
    "webpack-postcss-tools": "^1.1.1"
  },
  "scripts": {
    "lint": "./node_modules/eslint/bin/eslint.js --ignore-pattern 'resources/frontend_client/app/dist/**/*' resources/frontend_client/app",
    "test": "./node_modules/karma/bin/karma start resources/frontend_client/test/karma.conf.js --single-run",
    "test-watch": "./node_modules/karma/bin/karma start resources/frontend_client/test/karma.conf.js --auto-watch",
    "test-e2e": "./node_modules/protractor/bin/webdriver-manager update && ./node_modules/protractor/bin/protractor resources/frontend_client/test/protractor-conf.js",
    "build": "./node_modules/webpack/bin/webpack.js",
    "build-watch": "./node_modules/webpack/bin/webpack.js --watch",
    "start": "lein ring server"
  }
}<|MERGE_RESOLUTION|>--- conflicted
+++ resolved
@@ -27,20 +27,6 @@
     "crossfilter": "^1.3.12",
     "d3": "^3.5.6",
     "d3-tip": "^0.6.7",
-<<<<<<< HEAD
-    "dc": "2.0.0-beta.1",
-    "fixed-data-table": "0.2.0",
-    "humanize-plus": "1.5.0",
-    "inflection": "^1.7.1",
-    "jquery": "2.1.4",
-    "moment": "2.9.0",
-    "ng-sortable": "1.2.0",
-    "ngreact": "0.1.5",
-    "react": "0.12.2",
-    "react-onclickoutside": "0.2.4",
-    "tether": "0.6.5",
-    "underscore": "1.8.3"
-=======
     "dc": "^2.0.0-beta.14",
     "fixed-data-table": "^0.4.2",
     "humanize-plus": "^1.5.0",
@@ -51,7 +37,6 @@
     "react-onclickoutside": "^0.2.5",
     "tether": "^1.1.0",
     "underscore": "^1.8.3"
->>>>>>> ee7eeaf6
   },
   "devDependencies": {
     "angular-mocks": "1.2.28",
