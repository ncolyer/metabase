--- conflicted
+++ resolved
@@ -61,43 +61,26 @@
 ;; Check that we can update a Field
 ;; TODO - this should NOT be modifying a field from our test data, we should create new data to mess with
 (expect-eval-actual-first
-<<<<<<< HEAD
-    (match-$ (let [field (sel :one Field :id (id :venues :latitude))]
-               (clojure.pprint/pprint field)
-=======
     (match-$ (let [field (Field (id :venues :latitude))]
->>>>>>> 5ceaef24
                ;; this is sketchy. But return the Field back to its unmodified state so it won't affect other unit tests
                (upd Field (id :venues :latitude) :special_type "latitude")
                ;; match against the modified Field
                field)
-<<<<<<< HEAD
-      {:description nil
-       :table_id (id :venues)
-       :special_type "fk"
-       :name "LATITUDE"
-       :display_name nil
-       :updated_at $
-       :active true
-       :id $
-       :field_type "info"
-       :position 0
-=======
-      {:description     nil
-       :table_id        (id :venues)
-       :special_type    "fk"
-       :name            "LATITUDE"
-       :updated_at      $
-       :active          true
-       :id              $
-       :field_type      "info"
-       :position        0
->>>>>>> 5ceaef24
-       :preview_display true
-       :created_at      $
-       :base_type       "FloatField"
-       :parent_id       nil
-       :parent          nil})
+             {:description     nil
+              :table_id        (id :venues)
+              :special_type    "fk"
+              :name            "LATITUDE"
+              :display_name    nil
+              :updated_at      $
+              :active          true
+              :id              $
+              :field_type      "info"
+              :position        0
+              :preview_display true
+              :created_at      $
+              :base_type       "FloatField"
+              :parent_id       nil
+              :parent          nil})
   ((user->client :crowberto) :put 200 (format "meta/field/%d" (id :venues :latitude)) {:special_type :fk}))
 
 (defn- field->field-values
