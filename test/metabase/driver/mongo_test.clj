(ns metabase.driver.mongo-test
  "Tests for Mongo driver."
  (:require [expectations :refer :all]
            [korma.core :as k]
            [metabase.db :refer :all]
            [metabase.driver :as driver]
            (metabase.models [field :refer [Field]]
                             [table :refer [Table]])
            [metabase.test.data :as data]
            [metabase.test.data.datasets :as datasets]
            [metabase.test.util :refer [expect-eval-actual-first resolve-private-fns]])
  (:import metabase.driver.mongo.MongoDriver))

;; ## Logic for selectively running mongo

(defmacro expect-when-testing-mongo [expected actual]
  `(datasets/expect-when-testing-engine :mongo
     ~expected
     ~actual))

(defn- mongo-db []
  (data/get-or-create-test-data-db! (driver/engine->driver :mongo)))

(defn- venues-table []
  (sel :one Table :db_id (:id (mongo-db)) :name "venues"))

;; ## Constants + Helper Fns/Macros
;; TODO - move these to metabase.test-data ?
(def ^:private ^:const table-names
  "The names of the various test data `Tables`."
  [:categories
   :checkins
   :users
   :venues])

<<<<<<< HEAD
=======
(def ^:private ^:const field-names
  "Names of various test data `Fields`, as `[table-name field-name]` pairs."
  [[:categories :_id]
   [:categories :name]
   [:checkins :_id]
   [:checkins :date]
   [:checkins :user_id]
   [:checkins :venue_id]
   [:users :_id]
   [:users :last_login]
   [:users :name]
   [:venues :_id]
   [:venues :category_id]
   [:venues :latitude]
   [:venues :longitude]
   [:venues :name]
   [:venues :price]])

(defn- table-name->table
  "Return the `Table` matching TABLE-NAME in the Mongo `Test Data` DB."
  [table-name]
  {:pre [(keyword? table-name)]}
  (Table (datasets/with-engine :mongo
           (data/id table-name))))

>>>>>>> 8dc06396

;; ## Tests for connection functions

(expect-when-testing-mongo false
  (driver/can-connect-with-details? :mongo {:host   "localhost"
                                            :port   3000
                                            :dbname "bad-db-name"}))

(expect-when-testing-mongo false
  (driver/can-connect-with-details? :mongo {}))

(expect-when-testing-mongo true
  (driver/can-connect-with-details? :mongo {:host "localhost"
                                            :port 27017
                                            :dbname "metabase-test"}))

;; should use default port 27017 if not specified
(expect-when-testing-mongo true
  (driver/can-connect-with-details? :mongo {:host "localhost"
                                            :dbname "metabase-test"}))

(expect-when-testing-mongo false
  (driver/can-connect-with-details? :mongo {:host "123.4.5.6"
                                            :dbname "bad-db-name?connectTimeoutMS=50"}))

(expect-when-testing-mongo false
  (driver/can-connect-with-details? :mongo {:host "localhost"
                                            :port 3000
                                            :dbname "bad-db-name?connectTimeoutMS=50"}))


;; ## Tests for individual syncing functions

;; DESCRIBE-DATABASE
(expect-when-testing-mongo
    {:tables #{{:name "checkins"}
               {:name "categories"}
               {:name "users"}
               {:name "venues"}}}
    (driver/describe-database (MongoDriver.) (mongo-db)))

<<<<<<< HEAD
;; DESCRIBE-TABLE
(expect-when-testing-mongo
  {:name   "venues"
   :fields #{{:name "name",
              :base-type :TextField}
             {:name "latitude",
              :base-type :FloatField}
             {:name "longitude",
              :base-type :FloatField}
             {:name "price",
              :base-type :IntegerField}
             {:name "category_id",
              :base-type :IntegerField}
             {:name "_id",
              :base-type :IntegerField,
              :pk? true}}}
  (driver/describe-table (MongoDriver.) (venues-table)))
=======
;; ### table->column-names
(expect-when-testing-mongo
    [#{:_id :name}                                           ; categories
     #{:_id :date :venue_id :user_id}                        ; checkins
     #{:_id :name :last_login :password}                     ; users
     #{:_id :name :longitude :latitude :price :category_id}] ; venues
  (for [nm table-names]
    (table->column-names (table-name->table nm))))

;; ### field->base-type
(expect-when-testing-mongo
    [:IntegerField  ; categories._id
     :TextField     ; categories.name
     :IntegerField  ; checkins._id
     :DateField     ; checkins.date
     :IntegerField  ; checkins.user_id
     :IntegerField  ; checkins.venue_id
     :IntegerField  ; users._id
     :DateField     ; users.last_login
     :TextField     ; users.name
     :IntegerField  ; venues._id
     :IntegerField  ; venues.category_id
     :FloatField    ; venues.latitude
     :FloatField    ; venues.longitude
     :TextField     ; venues.name
     :IntegerField] ; venues.price
  (for [[table-name field-name] field-names]
    (field->base-type (Field (datasets/with-engine :mongo
                               (data/id table-name field-name))))))

;; ### active-column-names->type
(expect-when-testing-mongo
    [{"_id" :IntegerField, "name" :TextField}                                                                                                       ; categories
     {"_id" :IntegerField, "date" :DateField, "venue_id" :IntegerField, "user_id" :IntegerField}                                                    ; checkins
     {"_id" :IntegerField, "password" :TextField, "name" :TextField, "last_login" :DateField}                                                       ; users
     {"_id" :IntegerField, "name" :TextField, "longitude" :FloatField, "latitude" :FloatField, "price" :IntegerField, "category_id" :IntegerField}] ; venues
  (for [nm table-names]
    (driver/active-column-names->type (MongoDriver.) (table-name->table nm))))

;; ### table-pks
(expect-when-testing-mongo
    [#{"_id"} #{"_id"} #{"_id"} #{"_id"}] ; _id for every table
  (for [nm table-names]
    (driver/table-pks (MongoDriver.) (table-name->table nm))))
>>>>>>> 8dc06396


;; ## Big-picture tests for the way data should look post-sync

;; Test that Tables got synced correctly, and row counts are correct
(expect-when-testing-mongo
    [{:rows 75,   :active true, :name "categories"}
     {:rows 1000, :active true, :name "checkins"}
     {:rows 15,   :active true, :name "users"}
     {:rows 100,  :active true, :name "venues"}]
  (sel :many :fields [Table :name :active :rows] :db_id (:id (mongo-db)) (k/order :name)))

;; Test that Fields got synced correctly, and types are correct
(expect-when-testing-mongo
    [[{:special_type :id,        :base_type :IntegerField, :name "_id"}
      {:special_type :name,      :base_type :TextField,    :name "name"}]
     [{:special_type :id,        :base_type :IntegerField, :name "_id"}
      {:special_type nil,        :base_type :DateField,    :name "date"}
      {:special_type :category,  :base_type :IntegerField, :name "user_id"}
      {:special_type nil,        :base_type :IntegerField, :name "venue_id"}]
     [{:special_type :id,        :base_type :IntegerField, :name "_id"}
      {:special_type nil,        :base_type :DateField,    :name "last_login"}
      {:special_type :name,      :base_type :TextField,    :name "name"}
      {:special_type :category,  :base_type :TextField,    :name "password"}]
     [{:special_type :id,        :base_type :IntegerField, :name "_id"}
      {:special_type :category,  :base_type :IntegerField, :name "category_id"}
      {:special_type :latitude,  :base_type :FloatField,   :name "latitude"}
      {:special_type :longitude, :base_type :FloatField,   :name "longitude"}
      {:special_type :name,      :base_type :TextField,    :name "name"}
      {:special_type :category,  :base_type :IntegerField, :name "price"}]]
    (for [nm table-names]
      (sel :many :fields [Field :name :base_type :special_type], :active true, :table_id (:id (table-name->table nm))
           (k/order :name))))<|MERGE_RESOLUTION|>--- conflicted
+++ resolved
@@ -33,34 +33,12 @@
    :users
    :venues])
 
-<<<<<<< HEAD
-=======
-(def ^:private ^:const field-names
-  "Names of various test data `Fields`, as `[table-name field-name]` pairs."
-  [[:categories :_id]
-   [:categories :name]
-   [:checkins :_id]
-   [:checkins :date]
-   [:checkins :user_id]
-   [:checkins :venue_id]
-   [:users :_id]
-   [:users :last_login]
-   [:users :name]
-   [:venues :_id]
-   [:venues :category_id]
-   [:venues :latitude]
-   [:venues :longitude]
-   [:venues :name]
-   [:venues :price]])
-
 (defn- table-name->table
   "Return the `Table` matching TABLE-NAME in the Mongo `Test Data` DB."
   [table-name]
   {:pre [(keyword? table-name)]}
   (Table (datasets/with-engine :mongo
            (data/id table-name))))
-
->>>>>>> 8dc06396
 
 ;; ## Tests for connection functions
 
@@ -102,7 +80,6 @@
                {:name "venues"}}}
     (driver/describe-database (MongoDriver.) (mongo-db)))
 
-<<<<<<< HEAD
 ;; DESCRIBE-TABLE
 (expect-when-testing-mongo
   {:name   "venues"
@@ -119,53 +96,7 @@
              {:name "_id",
               :base-type :IntegerField,
               :pk? true}}}
-  (driver/describe-table (MongoDriver.) (venues-table)))
-=======
-;; ### table->column-names
-(expect-when-testing-mongo
-    [#{:_id :name}                                           ; categories
-     #{:_id :date :venue_id :user_id}                        ; checkins
-     #{:_id :name :last_login :password}                     ; users
-     #{:_id :name :longitude :latitude :price :category_id}] ; venues
-  (for [nm table-names]
-    (table->column-names (table-name->table nm))))
-
-;; ### field->base-type
-(expect-when-testing-mongo
-    [:IntegerField  ; categories._id
-     :TextField     ; categories.name
-     :IntegerField  ; checkins._id
-     :DateField     ; checkins.date
-     :IntegerField  ; checkins.user_id
-     :IntegerField  ; checkins.venue_id
-     :IntegerField  ; users._id
-     :DateField     ; users.last_login
-     :TextField     ; users.name
-     :IntegerField  ; venues._id
-     :IntegerField  ; venues.category_id
-     :FloatField    ; venues.latitude
-     :FloatField    ; venues.longitude
-     :TextField     ; venues.name
-     :IntegerField] ; venues.price
-  (for [[table-name field-name] field-names]
-    (field->base-type (Field (datasets/with-engine :mongo
-                               (data/id table-name field-name))))))
-
-;; ### active-column-names->type
-(expect-when-testing-mongo
-    [{"_id" :IntegerField, "name" :TextField}                                                                                                       ; categories
-     {"_id" :IntegerField, "date" :DateField, "venue_id" :IntegerField, "user_id" :IntegerField}                                                    ; checkins
-     {"_id" :IntegerField, "password" :TextField, "name" :TextField, "last_login" :DateField}                                                       ; users
-     {"_id" :IntegerField, "name" :TextField, "longitude" :FloatField, "latitude" :FloatField, "price" :IntegerField, "category_id" :IntegerField}] ; venues
-  (for [nm table-names]
-    (driver/active-column-names->type (MongoDriver.) (table-name->table nm))))
-
-;; ### table-pks
-(expect-when-testing-mongo
-    [#{"_id"} #{"_id"} #{"_id"} #{"_id"}] ; _id for every table
-  (for [nm table-names]
-    (driver/table-pks (MongoDriver.) (table-name->table nm))))
->>>>>>> 8dc06396
+  (driver/describe-table (MongoDriver.) (table-name->table :venues)))
 
 
 ;; ## Big-picture tests for the way data should look post-sync
