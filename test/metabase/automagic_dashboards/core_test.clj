(ns metabase.automagic-dashboards.core-test
  (:require [clj-time
             [core :as t]
             [format :as t.format]]
            [expectations :refer :all]
<<<<<<< HEAD
            [metabase.api
             [card :as card.api]
             [common :as api]]
=======
>>>>>>> d7385c55
            [metabase.automagic-dashboards
             [core :as magic :refer :all]
             [rules :as rules]]
            [metabase.models
             [card :refer [Card]]
             [collection :refer [Collection]]
             [database :refer [Database]]
             [field :as field :refer [Field]]
             [metric :refer [Metric]]
             [permissions :as perms]
             [permissions-group :as perms-group]
             [query :as query]
             [table :as table :refer [Table]]]
            [metabase.test
             [automagic-dashboards :refer :all]
             [data :as data]
             [util :as tu]]
            [metabase.util.date :as date]
            [puppetlabs.i18n.core :as i18n :refer [tru]]
            [toucan.db :as db]
            [toucan.util.test :as tt]))

;;; ------------------- `->reference` -------------------

(expect
  [:field-id 1]
  (->> (assoc (field/->FieldInstance) :id 1)
       (#'magic/->reference :mbql)))

(expect
  [:fk-> 1 2]
  (->> (assoc (field/->FieldInstance) :id 1 :fk_target_field_id 2)
       (#'magic/->reference :mbql)))

(expect
  42
  (->> 42
       (#'magic/->reference :mbql)))


;;; ------------------- Rule matching  -------------------

(expect
  [:entity/UserTable :entity/GenericTable :entity/*]
  (->> (data/id :users)
       Table
       (#'magic/->root)
       (#'magic/matching-rules (rules/get-rules ["table"]))
       (map (comp first :applies_to))))

;; Test fallback to GenericTable
(expect
  [:entity/GenericTable :entity/*]
  (->> (-> (data/id :users)
           Table
           (assoc :entity_type nil)
           (#'magic/->root))
       (#'magic/matching-rules (rules/get-rules ["table"]))
       (map (comp first :applies_to))))


;;; ------------------- `automagic-anaysis` -------------------

(defn- test-automagic-analysis
  ([entity] (test-automagic-analysis entity nil))
  ([entity cell-query]
   ;; We want to both generate as many cards as we can to catch all aberrations, but also make sure
   ;; that size limiting works.
   (and (valid-dashboard? (automagic-analysis entity {:cell-query cell-query :show :all}))
        (valid-dashboard? (automagic-analysis entity {:cell-query cell-query :show 1})))))

(expect
  (with-rasta
    (with-dashboard-cleanup
      (->> (db/select Table :db_id (data/id))
           (every? test-automagic-analysis)))))

(expect
  (with-rasta
    (with-dashboard-cleanup
      (->> (automagic-analysis (Table (data/id :venues)) {:show 1})
           :ordered_cards
           (filter :card)
           count
           (= 1)))))

(expect
  (with-rasta
    (with-dashboard-cleanup
      (->> (db/select Field
             :table_id [:in (db/select-field :id Table :db_id (data/id))]
             :visibility_type "normal")
           (every? test-automagic-analysis)))))

(expect
  (tt/with-temp* [Metric [{metric-id :id} {:table_id (data/id :venues)
                                           :definition {:query {:aggregation ["count"]}}}]]
    (with-rasta
      (with-dashboard-cleanup
        (->> (Metric) (every? test-automagic-analysis))))))

(expect
<<<<<<< HEAD
  (tt/with-temp* [Collection [{collection-id :id}]
                  Card [{card-id :id} {:table_id      (data/id :venues)
                                       :collection_id collection-id
                                       :dataset_query {:query {:filter [:> [:field-id (data/id :venues :price)] 10]
                                                               :source_table (data/id :venues)}
                                                       :type :query
                                                       :database (data/id)}}]]
    (with-rasta
      (with-dashboard-cleanup
        (perms/grant-collection-readwrite-permissions! (perms-group/all-users) collection-id)
        (-> card-id Card test-automagic-analysis)))))

(expect
  (tt/with-temp* [Collection [{collection-id :id}]
                  Card [{card-id :id} {:table_id      (data/id :venues)
                                       :collection_id collection-id
                                       :dataset_query {:query {:aggregation [[:count]]
                                                               :breakout [[:field-id (data/id :venues :category_id)]]
                                                               :source_table (data/id :venues)}
                                                       :type :query
                                                       :database (data/id)}}]]
    (with-rasta
      (with-dashboard-cleanup
        (-> card-id Card test-automagic-analysis)))))

(expect
  (tt/with-temp* [Collection [{collection-id :id}]
                  Card [{card-id :id} {:table_id      nil
                                       :collection_id collection-id
                                       :dataset_query {:native {:query "select * from users"}
                                                       :type :native
                                                       :database (data/id)}}]]
    (with-rasta
      (with-dashboard-cleanup
        (perms/grant-collection-readwrite-permissions! (perms-group/all-users) collection-id)
        (-> card-id Card test-automagic-analysis)))))

(expect
  (let [source-query {:query    {:source_table (data/id :venues)}
                      :type     :query
                      :database (data/id)}]
    (tt/with-temp* [Collection [{collection-id :id}]
                    Card [{source-id :id} {:table_id      (data/id :venues)
                                           :collection_id   collection-id
                                           :dataset_query   source-query
                                           :result_metadata (#'card.api/result-metadata-for-query source-query)}]
                    Card [{card-id :id} {:table_id      (data/id :venues)
                                         :collection_id collection-id
                                         :dataset_query {:query    {:filter       [:> [:field-literal "PRICE" "type/Number"] 10]
                                                                    :source_table (str "card__" source-id)}
                                                         :type     :query
                                                         :database -1337}}]]
=======
  (tu/with-all-users-no-root-collection-perms
    (tt/with-temp* [Collection [{collection-id :id}]
                    Card [{card-id :id} {:table_id      (data/id :venues)
                                         :collection_id collection-id
                                         :dataset_query {:query    {:filter       [:> [:field-id (data/id :venues :price)] 10]
                                                                    :source_table (data/id :venues)}
                                                         :type     :query
                                                         :database (data/id)}}]]
>>>>>>> d7385c55
      (with-rasta
        (with-dashboard-cleanup
          (perms/grant-collection-readwrite-permissions! (perms-group/all-users) collection-id)
          (-> card-id Card test-automagic-analysis))))))

(expect
<<<<<<< HEAD
  (let [source-query {:native   {:query "select * from venues"}
                      :type     :native
                      :database (data/id)}]
    (tt/with-temp* [Collection [{collection-id :id}]
                    Card [{source-id :id} {:table_id        nil
                                           :collection_id   collection-id
                                           :dataset_query   source-query
                                           :result_metadata (#'card.api/result-metadata-for-query source-query)}]
                    Card [{card-id :id} {:table_id      nil
                                         :collection_id collection-id
                                         :dataset_query {:query    {:filter       [:> [:field-literal "PRICE" "type/Number"] 10]
                                                                    :source_table (str "card__" source-id)}
                                                         :type     :query
                                                         :database -1337}}]]
      (with-rasta
        (with-dashboard-cleanup
          (perms/grant-collection-readwrite-permissions! (perms-group/all-users) collection-id)
=======
  (tu/with-all-users-no-root-collection-perms
    (tt/with-temp* [Collection [{collection-id :id}]
                    Card [{card-id :id} {:table_id      (data/id :venues)
                                         :collection_id collection-id
                                         :dataset_query {:query    {:aggregation  [[:count]]
                                                                    :breakout     [[:field-id (data/id :venues :category_id)]]
                                                                    :source_table (data/id :venues)}
                                                         :type     :query
                                                         :database (data/id)}}]]
      (with-rasta
        (with-dashboard-cleanup
>>>>>>> d7385c55
          (-> card-id Card test-automagic-analysis))))))

(expect
  (tu/with-all-users-no-root-collection-perms
    (tt/with-temp* [Collection [{collection-id :id}]
                    Card [{card-id :id} {:table_id      nil
                                         :collection_id collection-id
                                         :dataset_query {:native   {:query "select * from users"}
                                                         :type     :native
                                                         :database (data/id)}}]]
      (with-rasta
        (with-dashboard-cleanup
          (perms/grant-collection-readwrite-permissions! (perms-group/all-users) collection-id)
          (-> card-id Card test-automagic-analysis))))))

(expect
  (tu/with-all-users-no-root-collection-perms
    (tt/with-temp* [Collection [{collection-id :id}]
                    Card [{source-id :id} {:table_id      (data/id :venues)
                                           :collection_id collection-id
                                           :dataset_query {:query    {:source_table (data/id :venues)}
                                                           :type     :query
                                                           :database (data/id)}}]
                    Card [{card-id :id} {:table_id      (data/id :venues)
                                         :collection_id collection-id
                                         :dataset_query {:query    {:filter       [:> [:field-id (data/id :venues :price)] 10]
                                                                    :source_table (str "card__" source-id)}
                                                         :type     :query
                                                         :database -1337}}]]
      (with-rasta
        (with-dashboard-cleanup
          (perms/grant-collection-readwrite-permissions! (perms-group/all-users) collection-id)
          (-> card-id Card test-automagic-analysis))))))

(expect
  (tu/with-all-users-no-root-collection-perms
    (tt/with-temp* [Collection [{collection-id :id}]
                    Card [{source-id :id} {:table_id      nil
                                           :collection_id collection-id
                                           :dataset_query {:native   {:query "select * from users"}
                                                           :type     :native
                                                           :database (data/id)}}]
                    Card [{card-id :id} {:table_id      (data/id :venues)
                                         :collection_id collection-id
                                         :dataset_query {:query    {:filter       [:> [:field-id (data/id :venues :price)] 10]
                                                                    :source_table (str "card__" source-id)}
                                                         :type     :query
                                                         :database -1337}}]]
      (with-rasta
        (with-dashboard-cleanup
          (perms/grant-collection-readwrite-permissions! (perms-group/all-users) collection-id)
          (-> card-id Card test-automagic-analysis))))))

(expect
  (tu/with-all-users-no-root-collection-perms
    (tt/with-temp* [Collection [{collection-id :id}]
                    Card [{card-id :id} {:table_id      nil
                                         :collection_id collection-id
                                         :dataset_query {:native   {:query "select * from users"}
                                                         :type     :native
                                                         :database (data/id)}}]]
      (with-rasta
        (with-dashboard-cleanup
          (perms/grant-collection-readwrite-permissions! (perms-group/all-users) collection-id)
          (-> card-id Card test-automagic-analysis))))))

(expect
  (tu/with-all-users-no-root-collection-perms
    (tt/with-temp* [Collection [{collection-id :id}]
                    Card [{card-id :id} {:table_id      (data/id :venues)
                                         :collection_id collection-id
                                         :dataset_query {:query    {:filter       [:> [:field-id (data/id :venues :price)] 10]
                                                                    :source_table (data/id :venues)}
                                                         :type     :query
                                                         :database (data/id)}}]]
      (with-rasta
        (with-dashboard-cleanup
          (perms/grant-collection-readwrite-permissions! (perms-group/all-users) collection-id)
          (-> card-id
              Card
              (test-automagic-analysis [:= [:field-id (data/id :venues :category_id)] 2])))))))


(expect
  (tu/with-all-users-no-root-collection-perms
    (tt/with-temp* [Collection [{collection-id :id}]
                    Card [{card-id :id} {:table_id      (data/id :venues)
                                         :collection_id collection-id
                                         :dataset_query {:query    {:filter       [:> [:field-id (data/id :venues :price)] 10]
                                                                    :source_table (data/id :venues)}
                                                         :type     :query
                                                         :database (data/id)}}]]
      (with-rasta
        (with-dashboard-cleanup
          (perms/grant-collection-readwrite-permissions! (perms-group/all-users) collection-id)
          (-> card-id
              Card
              (test-automagic-analysis [:= [:field-id (data/id :venues :category_id)] 2])))))))


(expect
  (with-rasta
    (with-dashboard-cleanup
      (let [q (query/adhoc-query {:query {:filter [:> [:field-id (data/id :venues :price)] 10]
                                          :source_table (data/id :venues)}
                                  :type :query
                                  :database (data/id)})]
        (test-automagic-analysis q)))))

(expect
  (with-rasta
    (with-dashboard-cleanup
      (let [q (query/adhoc-query {:query {:aggregation [[:count]]
                                          :breakout [[:field-id (data/id :venues :category_id)]]
                                          :source_table (data/id :venues)}
                                  :type :query
                                  :database (data/id)})]
        (test-automagic-analysis q)))))

(expect
  (with-rasta
    (with-dashboard-cleanup
      (let [q (query/adhoc-query {:query {:aggregation [[:count]]
                                          :breakout [[:fk-> (data/id :checkins) (data/id :venues :category_id)]]
                                          :source_table (data/id :checkins)}
                                  :type :query
                                  :database (data/id)})]
        (test-automagic-analysis q)))))

(expect
  (with-rasta
    (with-dashboard-cleanup
      (let [q (query/adhoc-query {:query {:filter [:> [:field-id (data/id :venues :price)] 10]
                                          :source_table (data/id :venues)}
                                  :type :query
                                  :database (data/id)})]
        (test-automagic-analysis q [:= [:field-id (data/id :venues :category_id)] 2])))))


;;; ------------------- /candidates -------------------

(expect
  3
  (with-rasta
    (->> (Database (data/id)) candidate-tables first :tables count)))

;; /candidates should work with unanalyzed tables
(expect
  1
  (tt/with-temp* [Database [{db-id :id}]
                  Table    [{table-id :id} {:db_id db-id}]
                  Field    [_ {:table_id table-id}]
                  Field    [_ {:table_id table-id}]]
    (with-rasta
      (with-dashboard-cleanup
        (count (candidate-tables (Database db-id)))))))

(expect
  4
  (tt/with-temp* [Database [{db-id :id}]
                  Table    [{table-id :id} {:db_id db-id}]
                  Field    [_ {:table_id table-id}]
                  Field    [_ {:table_id table-id}]]
    (with-rasta
      (with-dashboard-cleanup
        (let [database (Database db-id)]
          (db/with-call-counting [call-count]
            (candidate-tables database)
            (call-count)))))))

(expect
  {:list-like?  true
   :link-table? false
   :num-fields 2}
  (tt/with-temp* [Database [{db-id :id}]
                  Table    [{table-id :id} {:db_id db-id}]
                  Field    [_ {:table_id table-id :special_type :type/PK}]
                  Field    [_ {:table_id table-id}]]
    (with-rasta
      (with-dashboard-cleanup
        (-> (#'magic/enhance-table-stats [(Table table-id)])
            first
            :stats)))))

(expect
  {:list-like?  false
   :link-table? true
   :num-fields 3}
  (tt/with-temp* [Database [{db-id :id}]
                  Table    [{table-id :id} {:db_id db-id}]
                  Field    [_ {:table_id table-id :special_type :type/PK}]
                  Field    [_ {:table_id table-id :special_type :type/FK}]
                  Field    [_ {:table_id table-id :special_type :type/FK}]]
    (with-rasta
      (with-dashboard-cleanup
        (-> (#'magic/enhance-table-stats [(Table table-id)])
            first
            :stats)))))


;;; ------------------- Definition overloading -------------------

;; Identity
(expect
  :d1
  (-> [{:d1 {:field_type [:type/Category] :score 100}}]
      (#'magic/most-specific-definition)
      first
      key))

;; Base case: more ancestors
(expect
  :d2
  (-> [{:d1 {:field_type [:type/Category] :score 100}}
       {:d2 {:field_type [:type/State] :score 100}}]
      (#'magic/most-specific-definition)
      first
      key))

;; Break ties based on the number of additional filters
(expect
  :d3
  (-> [{:d1 {:field_type [:type/Category] :score 100}}
       {:d2 {:field_type [:type/State] :score 100}}
       {:d3 {:field_type [:type/State]
             :named      "foo"
             :score      100}}]
      (#'magic/most-specific-definition)
      first
      key))

;; Break ties on score
(expect
  :d2
  (-> [{:d1 {:field_type [:type/Category] :score 100}}
       {:d2 {:field_type [:type/State] :score 100}}
       {:d3 {:field_type [:type/State] :score 90}}]
      (#'magic/most-specific-definition)
      first
      key))

;; Number of additional filters has precedence over score
(expect
  :d3
  (-> [{:d1 {:field_type [:type/Category] :score 100}}
       {:d2 {:field_type [:type/State] :score 100}}
       {:d3 {:field_type [:type/State]
             :named      "foo"
             :score      0}}]
      (#'magic/most-specific-definition)
      first
      key))


;;; ------------------- Datetime resolution inference -------------------

(expect
  :month
  (#'magic/optimal-datetime-resolution
   {:fingerprint {:type {:type/DateTime {:earliest "2015"
                                         :latest   "2017"}}}}))

(expect
  :day
  (#'magic/optimal-datetime-resolution
   {:fingerprint {:type {:type/DateTime {:earliest "2017-01-01"
                                         :latest   "2017-03-04"}}}}))

(expect
  :year
  (#'magic/optimal-datetime-resolution
   {:fingerprint {:type {:type/DateTime {:earliest "2005"
                                         :latest   "2017"}}}}))

(expect
  :hour
  (#'magic/optimal-datetime-resolution
   {:fingerprint {:type {:type/DateTime {:earliest "2017-01-01"
                                         :latest   "2017-01-02"}}}}))

(expect
  :minute
  (#'magic/optimal-datetime-resolution
   {:fingerprint {:type {:type/DateTime {:earliest "2017-01-01T00:00:00"
                                         :latest   "2017-01-01T00:02:00"}}}}))


;;; ------------------- Datetime humanization (for chart and dashboard titles) -------------------

(let [tz                     (-> date/jvm-timezone deref ^TimeZone .getID)
      dt                     (t/from-time-zone (t/date-time 1990 9 9 12 30)
                                               (t/time-zone-for-id tz))
      unparse-with-formatter (fn [formatter dt]
                                 (t.format/unparse
                                  (t.format/formatter formatter (t/time-zone-for-id tz)) dt))]
  (expect
    [(tru "at {0}" (unparse-with-formatter "h:mm a, MMMM d, YYYY" dt))
     (tru "at {0}" (unparse-with-formatter "h a, MMMM d, YYYY" dt))
     (tru "on {0}" (unparse-with-formatter "MMMM d, YYYY" dt))
     (tru "in {0} week - {1}"
          (#'magic/pluralize (date/date-extract :week-of-year dt tz))
          (str (date/date-extract :year dt tz)))
     (tru "in {0}" (unparse-with-formatter "MMMM YYYY" dt))
     (tru "in Q{0} - {1}"
          (date/date-extract :quarter-of-year dt tz)
          (str (date/date-extract :year dt tz)))
     (unparse-with-formatter "YYYY" dt)
     (unparse-with-formatter "EEEE" dt)
     (tru "at {0}" (unparse-with-formatter "h a" dt))
     (unparse-with-formatter "MMMM" dt)
     (tru "Q{0}" (date/date-extract :quarter-of-year dt tz))
     (date/date-extract :minute-of-hour dt tz)
     (date/date-extract :day-of-month dt tz)
     (date/date-extract :week-of-year dt tz)]
    (let [dt (t.format/unparse (t.format/formatters :date-hour-minute-second) dt)]
      [(#'magic/humanize-datetime dt :minute)
       (#'magic/humanize-datetime dt :hour)
       (#'magic/humanize-datetime dt :day)
       (#'magic/humanize-datetime dt :week)
       (#'magic/humanize-datetime dt :month)
       (#'magic/humanize-datetime dt :quarter)
       (#'magic/humanize-datetime dt :year)
       (#'magic/humanize-datetime dt :day-of-week)
       (#'magic/humanize-datetime dt :hour-of-day)
       (#'magic/humanize-datetime dt :month-of-year)
       (#'magic/humanize-datetime dt :quarter-of-year)
       (#'magic/humanize-datetime dt :minute-of-hour)
       (#'magic/humanize-datetime dt :day-of-month)
       (#'magic/humanize-datetime dt :week-of-year)])))

(expect
  [(tru "{0}st" 1)
   (tru "{0}nd" 22)
   (tru "{0}rd" 303)
   (tru "{0}th" 0)
   (tru "{0}th" 8)]
  (map #'magic/pluralize [1 22 303 0 8]))

;; Make sure we have handlers for all the units available
(expect
  (every? (partial #'magic/humanize-datetime "1990-09-09T12:30:00")
          (concat (var-get #'date/date-extract-units) (var-get #'date/date-trunc-units))))<|MERGE_RESOLUTION|>--- conflicted
+++ resolved
@@ -3,12 +3,9 @@
              [core :as t]
              [format :as t.format]]
             [expectations :refer :all]
-<<<<<<< HEAD
             [metabase.api
              [card :as card.api]
              [common :as api]]
-=======
->>>>>>> d7385c55
             [metabase.automagic-dashboards
              [core :as magic :refer :all]
              [rules :as rules]]
@@ -111,7 +108,6 @@
         (->> (Metric) (every? test-automagic-analysis))))))
 
 (expect
-<<<<<<< HEAD
   (tt/with-temp* [Collection [{collection-id :id}]
                   Card [{card-id :id} {:table_id      (data/id :venues)
                                        :collection_id collection-id
@@ -164,7 +160,8 @@
                                                                     :source_table (str "card__" source-id)}
                                                          :type     :query
                                                          :database -1337}}]]
-=======
+      
+(expect
   (tu/with-all-users-no-root-collection-perms
     (tt/with-temp* [Collection [{collection-id :id}]
                     Card [{card-id :id} {:table_id      (data/id :venues)
@@ -173,14 +170,12 @@
                                                                     :source_table (data/id :venues)}
                                                          :type     :query
                                                          :database (data/id)}}]]
->>>>>>> d7385c55
       (with-rasta
         (with-dashboard-cleanup
           (perms/grant-collection-readwrite-permissions! (perms-group/all-users) collection-id)
           (-> card-id Card test-automagic-analysis))))))
 
 (expect
-<<<<<<< HEAD
   (let [source-query {:native   {:query "select * from venues"}
                       :type     :native
                       :database (data/id)}]
@@ -198,7 +193,8 @@
       (with-rasta
         (with-dashboard-cleanup
           (perms/grant-collection-readwrite-permissions! (perms-group/all-users) collection-id)
-=======
+
+(expect
   (tu/with-all-users-no-root-collection-perms
     (tt/with-temp* [Collection [{collection-id :id}]
                     Card [{card-id :id} {:table_id      (data/id :venues)
@@ -210,7 +206,6 @@
                                                          :database (data/id)}}]]
       (with-rasta
         (with-dashboard-cleanup
->>>>>>> d7385c55
           (-> card-id Card test-automagic-analysis))))))
 
 (expect
