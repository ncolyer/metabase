## Dashboards

### What is a dashboard?
A **dashboard** is a collection of saved questions that you want to refer back to and view regularly. It displays groups of questions and their corresponding answers.

Questions on a dashboard are meant to be viewed together, so they’re usually grouped by some kind of theme or topic, like Users, Inventory, or Reservations. A reservations dashboard could show the number of reservations by day of week, time of day, geographical region, and more.

Have a few key performance indicators that you want to be able to easily check? Make a dashboard featuring questions that show your key metrics and share it with your team.

You can make as many dashboards as you want. Go nuts.

### How to create a dashboard
Once you have a question saved, you can create a dashboard. Click the **Dashboards** link at the top of the screen, then click the plus icon in the top-right to create a new dashboard. Give your new dashboard a name and a description, then click **Create**, and you’ll be taken to your shiny new dashboard.

![Create Dashboard](images/dashboards/DashboardCreate.png)

### Adding saved questions to a dashboard
You can add a newly saved question to a dashboard directly from the window that pops up after you save the question, or by clicking the Add to Dashboard icon in the top-right of a question page. You can also go to one of your dashboards and click the plus icon in the top right to add any of your saved questions to the dashboard.

Once you add a question to your dashboard, it’ll look something like this:

![First Dashboard](images/dashboards/FirstDashboard.png)

### Adding headings or descriptions with text cards
Another neat thing you can do is add text cards to your dashboards so that you can write descriptions, explanations, notes, or even add images. Text cards can also be used to create separations between sections of charts in your dashboards.

To add a new text card, create a new dashboard or edit an existing one and click on the text card button in the top-right:

![Text card button](images/dashboards/text-cards/text-card-button.png)

Your new, empty text card will appear. It has two modes: writing and previewing. Toggle between the modes by clicking the eye or pencil icons in the top-left of the card:

![New text card](images/dashboards/text-cards/new-text-card.png)

You can use [Markdown](http://commonmark.org/help/) to format the text in your text card, create inline tables or code snippets, or even embed linked images (easy on the GIFs, friends).

![Markdown](images/dashboards/text-cards/markdown.png)

Click the eyeball icon to see what your formatted Markdown will look like when you save the card:

![Result](images/dashboards/text-cards/result.png)


### Arranging cards
Each question on a dashboard is in its own card that you can move around or resize as you see fit; just click the edit icon that looks like a pencil in the top-right of the dashboard screen.

Once you're in edit mode you'll see a grid appear. You can move and resize the cards in the dashboard to your liking and they'll snap to the grid.

![Editing dashboard](images/dashboards/DashboardEdit.png)

- To move cards just click and drag.
- To resize a card just click and drag the handle at the bottom right corner of the card.
- To remove a card, click the X icon in the top right corner.

Questions in your dashboard will automatically update their display based on the size you choose to make sure your data looks great at any size.

### Archiving a dashboard
Archiving a dashboard does not archive the individual saved questions on it — it just archives the dashboard. To archive a dashboard while viewing it, click the pencil icon to enter edit mode, then click the Archive button.

You can view all of your archived dashboards by clicking the box icon in the top-right of the Dashboards page. Archived dashboards in this list can be unarchived by clicking the icon of the box with the upward arrow next to that dashboard.

(Note: as of Metabase v0.24, dashboards can no longer be permanently deleted; only archived.)

### Finding dashboards
After a while, your team might have a lot of dashboards. To make it a little easier to find dashboards that you look at often, you can mark a dashboard as a favorite by clicking the star icon on it from the dashboards list. You can use the filter dropdown in the top of the list to view only your favorite dashboards, or only the ones that you created yourself.

![Filter list](images/dashboards/FilterDashboards.png)

### Fullscreen dashboards

After you've made your ideal dashboard you may want to put it on a TV or present it in some other visible space to help keep your team up-to-date throughout the day.

To enter fullscreen mode just click the fullscreen icon in the top right of the dashboard.

Once you've entered fullscreen mode you can also switch the dashboard into "Night mode" for higher contrast.

![Night mode](images/dashboards/DashboardNightMode.png)

### Auto refresh
If your data is more realtime in nature you can set your dashboard up to auto refresh.

![Autorefresh](images/dashboards/DashboardAutorefresh.png)

You can set your dashboard to update in 1, 5, 10, 15, 30, and 60 minute intervals depending on how fresh you need the data to be.

Enabling auto refresh will re-run all the queries on the dashboard at the interval you choose, so keep the size of the dashboard and the complexity of the questions in mind when setting up auto refresh.

Combining fullscreen mode and auto refresh is a great way to keep your team in sync with your data throughout the day.

## Sharing dashboards with public links
If your Metabase administrator has enabled [public sharing](../administration-guide/12-public-links.md) on a saved question or dashboard, you can go to that question or dashboard and click on the sharing icon to find its public links. Public links can be viewed by anyone, even if they don't have access to Metabase. You can also use the public embedding code to embed your question or dashboard in a simple web page or blog post.

![Share icon](images/share-icon.png)

### Configuring a dashboard through its URL

It is possible to amend URL of the dashboard to automatically enter fullscreen, enable night mode or auto-refresh the dashboard. This allows you to configure the dashboard even when you do not have any input access to the device where the dashboard will be displayed, like scripted screens, for example.

To configure a dashboard using its URL, you can add the following optional keywords: `fullscreen`, `night`, or `refresh`. Here's an example:

`https://metabase.mydomain.com/dash/2#refresh=60&fullscreen&night`

The part that says `refresh=60` sets the dashboard to automatically refresh every 60 seconds, `fullscreen` sets it to fullscreen mode, and `night` sets it to night mode (night mode only works when using fullscreen). Use an `&` in between keywords, and make sure there's a hash `#` after the dashboard's ID number.

## Tips on creating helpful dashboards
To make a really helpful dashboard, you need to first decide what you want the dashboard to tell about your data. What questions will give you insight into what you want to know? It helps to think of a topic or theme for your dashboard — something like “customer satisfaction,” or “second quarter sales goals,” for example.

Once you’ve decided what kinds of questions your dashboard is going to answer, create and save your individual questions from the question builder and save them. Next you can add your saved questions to your dashboard and arrange them in a way that makes it easy to scan and understand.

Some tips:

*  Place the most important saved question cards near the top of the dashboard, and/or make them bigger than the other cards. That will help draw people’s attention to what matters most.
*  If you have more than 10 cards on a dashboard, think about breaking the dashboard into two separate ones. You don't want to overwhelm people with too much information, and each dashboard should revolve around one theme or topic. Remember — you can make as many dashboards as you want, so you don’t have to cram everything into just one.
<<<<<<< HEAD
* Consider [adding filters to your dashboard](07-dashboards.html#dashboard-filters) to make them more useful and flexible. For example, instead of your dashboard being full of questions that are restricted to a specific time span, you can make more general questions and use dashboard filters to change the time span you're looking at.
=======
* Consider [adding filters to your dashboard](08-dashboard-filters.md) to make them more useful and flexible. For example, instead of your dashboard being full of questions that are restricted to a specific time span, you can make more general questions and use dashboard filters to change the time span you're looking at.
>>>>>>> 125e32be

---

## Next: Adding dashboard filters
Make your dashboards more flexible and powerful by [adding dashboard filters](08-dashboard-filters.md).<|MERGE_RESOLUTION|>--- conflicted
+++ resolved
@@ -111,11 +111,7 @@
 
 *  Place the most important saved question cards near the top of the dashboard, and/or make them bigger than the other cards. That will help draw people’s attention to what matters most.
 *  If you have more than 10 cards on a dashboard, think about breaking the dashboard into two separate ones. You don't want to overwhelm people with too much information, and each dashboard should revolve around one theme or topic. Remember — you can make as many dashboards as you want, so you don’t have to cram everything into just one.
-<<<<<<< HEAD
-* Consider [adding filters to your dashboard](07-dashboards.html#dashboard-filters) to make them more useful and flexible. For example, instead of your dashboard being full of questions that are restricted to a specific time span, you can make more general questions and use dashboard filters to change the time span you're looking at.
-=======
 * Consider [adding filters to your dashboard](08-dashboard-filters.md) to make them more useful and flexible. For example, instead of your dashboard being full of questions that are restricted to a specific time span, you can make more general questions and use dashboard filters to change the time span you're looking at.
->>>>>>> 125e32be
 
 ---
 
