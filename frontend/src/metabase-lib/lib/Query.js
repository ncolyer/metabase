/* @flow */

import Database from "./metadata/Database";
import Table from "./metadata/Table";

import Question from "./Question";
import Action, { ActionClick } from "./Action";

import type { DatasetQuery } from "metabase/meta/types/Card";
import type { Metadata as MetadataObject } from "metabase/meta/types/Metadata";

import Dimension from "metabase-lib/lib/Dimension";

/**
 * This is a wrapper around a single MBQL or Native query
 */
export default class Query {
    _metadata: MetadataObject;
    _question: Question;
    _datasetQuery: DatasetQuery;

    constructor(question: Question, datasetQuery: DatasetQuery) {
        this._metadata = question._metadata;
        this._question = question;
        this._datasetQuery = datasetQuery;
    }

    isStructured(): boolean {
        return false;
    }
    isNative(): boolean {
        return false;
    }

    // datasetQuery
    datasetQuery(): DatasetQuery {
        return this._datasetQuery;
    }

    dimensions(): Dimension[] {
        return [];
    }

    setDatabase(database: Database) {}

    setTable(table: Table) {}

<<<<<<< HEAD
    // AGGREGATIONS

    /* convenience for questions with a single aggregation */
    aggregation(): Aggregation {
        return aggregations()[0];
    }

    aggregations(): Aggregation[] {
        return Q.getAggregations(this.query());
    }
    aggregationOptions(): any[] {
        // legacy
        return this.tableMetadata().aggregation_options;
    }
    canAddAggregation(): boolean {
        return false;
    }
    canRemoveAggregation(): boolean {
        return this.aggregations().length > 1;
    }

    isBareRows(): boolean {
        return Q.isBareRows(this.query());
    }

    aggregationName(index: number = 0): string {
        if (this.isStructured()) {
            const aggregation = this.aggregations()[0];
            if (NamedClause.isNamed(aggregation)) {
                return NamedClause.getName(aggregation);
            } else if (AggregationClause.isCustom(aggregation)) {
                return formatExpression(aggregation, {
                    tableMetadata: this.tableMetadata(),
                    customFields: this.expressions()
                });
            } else if (AggregationClause.isMetric(aggregation)) {
                const metricId = AggregationClause.getMetric(aggregation);
                const metric = this._metadata.metrics[metricId];
                if (metric) {
                    return metric.name;
                }
            } else {
                const selectedAggregation = getAggregator(
                    AggregationClause.getOperator(aggregation)
                );
                if (selectedAggregation) {
                    let aggregationName = selectedAggregation.name.replace(
                        " of ...",
                        ""
                    );
                    const fieldId = Q_deprecated.getFieldTargetId(
                        AggregationClause.getField(aggregation)
                    );
                    const field = fieldId && this._metadata.fields[fieldId];
                    if (field) {
                        aggregationName += " of " + field.display_name;
                    }
                    return aggregationName;
                }
            }
        }
        return "";
    }

    addAggregation(aggregation: Aggregation) {
        return this._updateQuery(Q.addAggregation, arguments);
    }
    updateAggregation(index: number, aggregation: Aggregation) {
        return this._updateQuery(Q.updateAggregation, arguments);
    }
    removeAggregation(index: number) {
        return this._updateQuery(Q.removeAggregation, arguments);
    }
    clearAggregations() {
        return this._updateQuery(Q.clearAggregations, arguments);
    }

    // BREAKOUTS

    breakouts(): Breakout[] {
        return Q.getBreakouts(this.query());
    }
    breakoutOptions(breakout?: any): FieldOptions {
        const fieldOptions = {
            count: 0,
            fks: [],
            dimensions: []
        };

        const table = this.tableMetadata();
        if (table) {
            // the set of field ids being used by other breakouts
            const usedFields = new Set(
                this.breakouts()
                    .filter(b => !_.isEqual(b, breakout))
                    .map(b => Q_deprecated.getFieldTargetId(b))
            );

            const dimensionFilter = dimension => {
                const field = dimension.field && dimension.field();
                return !field ||
                    (field.isDimension() && !usedFields.has(field.id));
            };

            for (const dimension of this.dimensions().filter(dimensionFilter)) {
                const field = dimension.field && dimension.field();
                if (field && field.isFK()) {
                    const fkDimensions = dimension
                        .dimensions()
                        .filter(dimensionFilter);
                    if (fkDimensions.length > 0) {
                        fieldOptions.count += fkDimensions.length;
                        fieldOptions.fks.push({
                            field: field,
                            dimension: dimension,
                            dimensions: fkDimensions
                        });
                    }
                }
                // else {
                fieldOptions.count++;
                fieldOptions.dimensions.push(dimension);
                // }
            }
        }

        return fieldOptions;
    }
    canAddBreakout(): boolean {
        return this.breakoutOptions().count > 0;
    }

    addBreakout(breakout: Breakout) {
        return this._updateQuery(Q.addBreakout, arguments);
    }
    updateBreakout(index: number, breakout: Breakout) {
        return this._updateQuery(Q.updateBreakout, arguments);
    }
    removeBreakout(index: number) {
        return this._updateQuery(Q.removeBreakout, arguments);
    }
    clearBreakouts() {
        return this._updateQuery(Q.clearBreakouts, arguments);
    }

    // FILTERS

    filters(): Filter[] {
        return Q.getFilters(this.query());
    }
    filterOptions(): FieldOptions {
        return { count: 0, dimensions: [], fks: [] };
    }
    canAddFilter(): boolean {
        return Q.canAddFilter(this.query());
    }

    addFilter(filter: Filter) {
        return this._updateQuery(Q.addFilter, arguments);
    }
    updateFilter(index: number, filter: Filter) {
        return this._updateQuery(Q.updateFilter, arguments);
    }
    removeFilter(index: number) {
        return this._updateQuery(Q.removeFilter, arguments);
    }
    clearFilters() {
        return this._updateQuery(Q.clearFilters, arguments);
    }

    // SORTS

    // TODO: standardize SORT vs ORDER_BY terminology

    sorts(): OrderBy[] {
        return [];
    }
    sortOptions(): any[] {
        return [];
    }
    canAddSort(): boolean {
        return false;
    }

    addOrderBy(order_by: OrderBy) {
        return this._updateQuery(Q.addOrderBy, arguments);
    }
    updateOrderBy(index: number, order_by: OrderBy) {
        return this._updateQuery(Q.updateOrderBy, arguments);
    }
    removeOrderBy(index: number) {
        return this._updateQuery(Q.removeOrderBy, arguments);
    }
    clearOrderBy() {
        return this._updateQuery(Q.clearOrderBy, arguments);
    }

    // LIMIT

    updateLimit(limit: LimitClause) {
        return this._updateQuery(Q.updateLimit, arguments);
    }
    clearLimit() {
        return this._updateQuery(Q.clearLimit, arguments);
    }

    // EXPRESSIONS

    expressions(): { [key: string]: any } {
        return Q.getExpressions(this.query());
    }

    // DIMENSIONS

    dimensions(): Dimension[] {
        return [...this.expressionDimensions(), ...this.tableDimensions()];
    }

    tableDimensions(): Dimension[] {
        // $FlowFixMe
        const table: Table = this.tableMetadata();
        return table ? table.dimensions() : [];
    }

    expressionDimensions(): Dimension[] {
        return Object.entries(this.expressions()).map(([
            expressionName,
            expression
        ]) => {
            return new ExpressionDimension(null, [expressionName]);
        });
    }

=======
>>>>>>> 83d1e9c7
    // NATIVE QUERY

    getNativeQuery(): string {
        // this requires the result dataset, or a call to the server
        return "";
    }
    convertToNativeQuery() {
        // this requires the result dataset, or a call to the server
    }

    /**
     * Top level actions that can be performed on this query
     */
    actions(): Action[] {
        return [];
    }

    /**
     * Drill through actions that can be performed on a part of the result setParameter
     */
    actionsForClick(click: ActionClick): Action[] {
        return [];
    }

    /**
     * Query is valid (as far as we know) and can be executed
     */
    canRun(): boolean {
        // TODO:
        return false;
    }

    update(fn: (datasetQuery: DatasetQuery) => void) {
        return fn(this.datasetQuery());
    }
}<|MERGE_RESOLUTION|>--- conflicted
+++ resolved
@@ -41,246 +41,11 @@
         return [];
     }
 
+
     setDatabase(database: Database) {}
 
     setTable(table: Table) {}
 
-<<<<<<< HEAD
-    // AGGREGATIONS
-
-    /* convenience for questions with a single aggregation */
-    aggregation(): Aggregation {
-        return aggregations()[0];
-    }
-
-    aggregations(): Aggregation[] {
-        return Q.getAggregations(this.query());
-    }
-    aggregationOptions(): any[] {
-        // legacy
-        return this.tableMetadata().aggregation_options;
-    }
-    canAddAggregation(): boolean {
-        return false;
-    }
-    canRemoveAggregation(): boolean {
-        return this.aggregations().length > 1;
-    }
-
-    isBareRows(): boolean {
-        return Q.isBareRows(this.query());
-    }
-
-    aggregationName(index: number = 0): string {
-        if (this.isStructured()) {
-            const aggregation = this.aggregations()[0];
-            if (NamedClause.isNamed(aggregation)) {
-                return NamedClause.getName(aggregation);
-            } else if (AggregationClause.isCustom(aggregation)) {
-                return formatExpression(aggregation, {
-                    tableMetadata: this.tableMetadata(),
-                    customFields: this.expressions()
-                });
-            } else if (AggregationClause.isMetric(aggregation)) {
-                const metricId = AggregationClause.getMetric(aggregation);
-                const metric = this._metadata.metrics[metricId];
-                if (metric) {
-                    return metric.name;
-                }
-            } else {
-                const selectedAggregation = getAggregator(
-                    AggregationClause.getOperator(aggregation)
-                );
-                if (selectedAggregation) {
-                    let aggregationName = selectedAggregation.name.replace(
-                        " of ...",
-                        ""
-                    );
-                    const fieldId = Q_deprecated.getFieldTargetId(
-                        AggregationClause.getField(aggregation)
-                    );
-                    const field = fieldId && this._metadata.fields[fieldId];
-                    if (field) {
-                        aggregationName += " of " + field.display_name;
-                    }
-                    return aggregationName;
-                }
-            }
-        }
-        return "";
-    }
-
-    addAggregation(aggregation: Aggregation) {
-        return this._updateQuery(Q.addAggregation, arguments);
-    }
-    updateAggregation(index: number, aggregation: Aggregation) {
-        return this._updateQuery(Q.updateAggregation, arguments);
-    }
-    removeAggregation(index: number) {
-        return this._updateQuery(Q.removeAggregation, arguments);
-    }
-    clearAggregations() {
-        return this._updateQuery(Q.clearAggregations, arguments);
-    }
-
-    // BREAKOUTS
-
-    breakouts(): Breakout[] {
-        return Q.getBreakouts(this.query());
-    }
-    breakoutOptions(breakout?: any): FieldOptions {
-        const fieldOptions = {
-            count: 0,
-            fks: [],
-            dimensions: []
-        };
-
-        const table = this.tableMetadata();
-        if (table) {
-            // the set of field ids being used by other breakouts
-            const usedFields = new Set(
-                this.breakouts()
-                    .filter(b => !_.isEqual(b, breakout))
-                    .map(b => Q_deprecated.getFieldTargetId(b))
-            );
-
-            const dimensionFilter = dimension => {
-                const field = dimension.field && dimension.field();
-                return !field ||
-                    (field.isDimension() && !usedFields.has(field.id));
-            };
-
-            for (const dimension of this.dimensions().filter(dimensionFilter)) {
-                const field = dimension.field && dimension.field();
-                if (field && field.isFK()) {
-                    const fkDimensions = dimension
-                        .dimensions()
-                        .filter(dimensionFilter);
-                    if (fkDimensions.length > 0) {
-                        fieldOptions.count += fkDimensions.length;
-                        fieldOptions.fks.push({
-                            field: field,
-                            dimension: dimension,
-                            dimensions: fkDimensions
-                        });
-                    }
-                }
-                // else {
-                fieldOptions.count++;
-                fieldOptions.dimensions.push(dimension);
-                // }
-            }
-        }
-
-        return fieldOptions;
-    }
-    canAddBreakout(): boolean {
-        return this.breakoutOptions().count > 0;
-    }
-
-    addBreakout(breakout: Breakout) {
-        return this._updateQuery(Q.addBreakout, arguments);
-    }
-    updateBreakout(index: number, breakout: Breakout) {
-        return this._updateQuery(Q.updateBreakout, arguments);
-    }
-    removeBreakout(index: number) {
-        return this._updateQuery(Q.removeBreakout, arguments);
-    }
-    clearBreakouts() {
-        return this._updateQuery(Q.clearBreakouts, arguments);
-    }
-
-    // FILTERS
-
-    filters(): Filter[] {
-        return Q.getFilters(this.query());
-    }
-    filterOptions(): FieldOptions {
-        return { count: 0, dimensions: [], fks: [] };
-    }
-    canAddFilter(): boolean {
-        return Q.canAddFilter(this.query());
-    }
-
-    addFilter(filter: Filter) {
-        return this._updateQuery(Q.addFilter, arguments);
-    }
-    updateFilter(index: number, filter: Filter) {
-        return this._updateQuery(Q.updateFilter, arguments);
-    }
-    removeFilter(index: number) {
-        return this._updateQuery(Q.removeFilter, arguments);
-    }
-    clearFilters() {
-        return this._updateQuery(Q.clearFilters, arguments);
-    }
-
-    // SORTS
-
-    // TODO: standardize SORT vs ORDER_BY terminology
-
-    sorts(): OrderBy[] {
-        return [];
-    }
-    sortOptions(): any[] {
-        return [];
-    }
-    canAddSort(): boolean {
-        return false;
-    }
-
-    addOrderBy(order_by: OrderBy) {
-        return this._updateQuery(Q.addOrderBy, arguments);
-    }
-    updateOrderBy(index: number, order_by: OrderBy) {
-        return this._updateQuery(Q.updateOrderBy, arguments);
-    }
-    removeOrderBy(index: number) {
-        return this._updateQuery(Q.removeOrderBy, arguments);
-    }
-    clearOrderBy() {
-        return this._updateQuery(Q.clearOrderBy, arguments);
-    }
-
-    // LIMIT
-
-    updateLimit(limit: LimitClause) {
-        return this._updateQuery(Q.updateLimit, arguments);
-    }
-    clearLimit() {
-        return this._updateQuery(Q.clearLimit, arguments);
-    }
-
-    // EXPRESSIONS
-
-    expressions(): { [key: string]: any } {
-        return Q.getExpressions(this.query());
-    }
-
-    // DIMENSIONS
-
-    dimensions(): Dimension[] {
-        return [...this.expressionDimensions(), ...this.tableDimensions()];
-    }
-
-    tableDimensions(): Dimension[] {
-        // $FlowFixMe
-        const table: Table = this.tableMetadata();
-        return table ? table.dimensions() : [];
-    }
-
-    expressionDimensions(): Dimension[] {
-        return Object.entries(this.expressions()).map(([
-            expressionName,
-            expression
-        ]) => {
-            return new ExpressionDimension(null, [expressionName]);
-        });
-    }
-
-=======
->>>>>>> 83d1e9c7
     // NATIVE QUERY
 
     getNativeQuery(): string {
