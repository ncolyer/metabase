:root {
    --title-color: #606E7B;
    --subtitle-color: #AAB7C3;
    --icon-width: calc(48px + 1rem);
}

<<<<<<< HEAD
=======
:local(.guideEmpty) {
    composes: flex full justify-center from "style";
    padding-top: 75px;
}

:local(.guideEmptyBody) {
    composes: text-centered from "style";
    max-width: 400px;
}

:local(.guideEmptyMessage) {
    composes: text-dark text-paragraph text-centered mt3 from "style";
}

>>>>>>> 754a4ed7
:local(.columnHeader) {
    composes: flex flex-full from "style";
    margin-left: var(--icon-width);
    padding-top: 20px;
    padding-bottom: 20px;
}

:local(.revisionsWrapper) {
    padding-top: 20px;
    padding-left: var(--icon-width);
}

:local(.schemaSeparator) {
    composes: text-grey-2 mt2 from "style";
    margin-left: var(--icon-width);
    font-size: 18px;
}

:local(.tableActualName) {
    color: var(--subtitle-color);
}

:local(.guideLeftPadded) {
    composes: flex full justify-center from "style";
}

:local(.guideLeftPadded)::before {
    /*FIXME: not sure how to share this with other components
     because we can't use composes here apparently. any workarounds?*/
    content: '';
    display: block;
    flex: 0.3;
    max-width: 250px;
    margin-right: 50px;
}

:local(.guideLeftPaddedBody) {
    flex: 0.7;
    max-width: 550px;
}

:local(.guideWrapper) {
    margin-bottom: 50px;
}

:local(.guideTitle) {
    composes: guideLeftPadded;
    font-size: 24px;
    margin-top: 50px;
}

:local(.guideTitleBody) {
    composes: full text-dark text-bold from "style";
    composes: guideLeftPaddedBody;
}

:local(.guideSeeAll) {
    composes: guideLeftPadded;
    font-size: 18px;
}

:local(.guideSeeAllBody) {
    composes: flex full text-dark text-bold mt4 from "style";
    composes: guideLeftPaddedBody;
}

:local(.guideSeeAllLink) {
    composes: flex-full block no-decoration py1 border-top from "style";
}

:local(.guideContact) {
    composes: mt4 from "style";
    composes: guideLeftPadded;
    margin-bottom: 100px;
}

:local(.guideContactBody) {
    composes: full from "style";
    composes: guideLeftPaddedBody;
    font-size: 16px;
}

:local(.guideEditHeader) {
    composes: full text-body my4 from "style";
    max-width: 550px;
    color: var(--dark-color);
}

:local(.guideEditHeaderTitle) {
    composes: text-bold mb2 from "style";
    font-size: 24px;
}

:local(.guideEditCards) {
    composes: mt2 mb4 from "style";
}

:local(.guideEditCard) {
    composes: input p4 from "style";
}


:local(.guideEditLabel) {
    composes: block text-bold mb2 from "style";
    font-size: 16px;
    color: var(--title-color);
}

:local(.guideEditHeaderDescription) {
    font-size: 16px;
}

:local(.guideEditTitle) {
    composes: block text-body text-bold from "style";
    color: var(--title-color);
    font-size: 16px;
    margin-top: 50px;
}

:local(.guideEditSubtitle) {
    composes: text-body from "style";
    color: var(--grey-2);
    font-size: 16px;
    max-width: 700px;
}

:local(.guideEditAddButton) {
    composes: flex full my2 pl4 from "style";
    padding-right: 3.5rem;
}

:local(.guideEditAddButton)::before {
    content: '';
    display: block;
    flex: 250;
    max-width: 250px;
    margin-right: 50px;
}

:local(.guideEditAddButtonBody) {
    flex: 550;
    max-width: 550px;    
}

:local(.guideEditTextarea) {
    composes: text-dark input p2 from "style";
    resize: none;
    font-size: 16px;
    width: 100%;
    max-width: 850px;
    min-height: 100px;
}

:local(.guideEditContact) {
    composes: flex from "style";
}

:local(.guideEditContactName) {
    flex: 250;
    max-width: 250px;
    margin-right: 50px;
}

:local(.guideEditContactEmail) {
    flex: 550;
    max-width: 550px;
}

:local(.guideEditInput) {
    composes: full text-dark input p2 from "style";
    font-size: 16px;
    display: block;
}<|MERGE_RESOLUTION|>--- conflicted
+++ resolved
@@ -4,8 +4,6 @@
     --icon-width: calc(48px + 1rem);
 }
 
-<<<<<<< HEAD
-=======
 :local(.guideEmpty) {
     composes: flex full justify-center from "style";
     padding-top: 75px;
@@ -20,7 +18,7 @@
     composes: text-dark text-paragraph text-centered mt3 from "style";
 }
 
->>>>>>> 754a4ed7
+
 :local(.columnHeader) {
     composes: flex flex-full from "style";
     margin-left: var(--icon-width);
