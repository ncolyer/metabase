/* @flow */

import React, { Component } from "react";
<<<<<<< HEAD
=======
import { t } from "ttag";
>>>>>>> def54a00

import FieldList from "../FieldList";

import FilterPopoverHeader from "./FilterPopoverHeader";
import FilterPopoverPicker from "./FilterPopoverPicker";
import FilterPopoverFooter from "./FilterPopoverFooter";

import StructuredQuery from "metabase-lib/lib/queries/StructuredQuery";
import type { FieldFilter, ConcreteField } from "metabase/meta/types/Query";

import Filter from "metabase-lib/lib/queries/structured/Filter";

type Props = {
  maxHeight?: number,
  query: StructuredQuery,
  filter?: Filter,
  onChangeFilter: (filter: Filter) => void,
  onClose: () => void,
  showFieldPicker?: boolean,
};

type State = {
  filter: Filter,
};

// NOTE: this is duplicated from FilterPopover. Consider merging them
export default class ViewFilters extends Component {
  props: Props;
  state: State;

  static defaultProps = {
    showFieldPicker: true,
  };

  constructor(props: Props) {
    super(props);

    this.state = {
      // $FlowFixMe
      filter: new Filter(props.filter || [], null, props.query),
    };
  }

  componentWillMount() {
    window.addEventListener("keydown", this.handleCommitOnEnter);
  }

  componentWillUnmount() {
    window.removeEventListener("keydown", this.handleCommitOnEnter);
  }

  handleCommit = () => {
    this.handleCommitFilter(this.state.filter);
  };

  handleCommitOnEnter = (event: KeyboardEvent) => {
    if (event.key === "Enter") {
      this.handleCommitFilter(this.state.filter);
    }
  };

  handleCommitFilter = (filter: FieldFilter) => {
    if (filter.isValid()) {
      this.props.onChangeFilter(filter);
      if (this.props.onClose) {
        this.props.onClose();
      }
    }
  };

  handleFieldChange = (fieldRef: ConcreteField) => {
    this.setState({
      filter: this.state.filter.setDimension(fieldRef, {
        useDefaultOperator: true,
      }),
    });
  };

  handleFilterChange = (newFilter: FieldFilter) => {
    this.setState({ filter: this.state.filter.set(newFilter) });
  };

  handleClearField = () => {
    this.setState({ filter: this.state.filter.setDimension(null) });
  };

  render() {
    const { query, showFieldPicker } = this.props;
    const { filter } = this.state;

    const dimension = filter.dimension();
    if (filter.isSegmentFilter() || !dimension) {
      return (
        <div className="full p1">
          <FieldList
            className="text-purple"
            maxHeight={this.props.maxHeight}
            field={dimension && dimension.mbql()}
            fieldOptions={query.filterFieldOptions(filter)}
            segmentOptions={query.filterSegmentOptions(filter)}
            table={query.table()}
            onFieldChange={this.handleFieldChange}
            onFilterChange={this.handleCommitFilter}
          />
        </div>
      );
    } else {
      const field = dimension.field();
      return (
        <div
          style={{
            minWidth: 300,
            // $FlowFixMe
            maxWidth: field.isDate() ? null : 500,
          }}
        >
<<<<<<< HEAD
          <FilterPopoverHeader
            className="FilterPopover-header border-bottom text-medium p1"
            filter={filter}
            showFieldPicker={showFieldPicker}
            onFilterChange={this.handleFilterChange}
            onClearField={this.handleClearField}
          />
          <FilterPopoverPicker
            filter={filter}
            onFilterChange={this.handleFilterChange}
            onCommit={this.handleCommit}
          />
          <FilterPopoverFooter
            className="FilterPopover-footer flex align-center p1 pl2"
            filter={filter}
            onFilterChange={this.handleFilterChange}
            onCommit={this.handleCommit}
          />
=======
          {showHeader && (
            <div className="FilterPopover-header border-bottom p1 flex align-center">
              {showFieldPicker && (
                <div className="flex py1 text-medium">
                  <span
                    className="cursor-pointer text-purple-hover transition-color flex align-center"
                    onClick={this.clearField}
                  >
                    <Icon name="chevronleft" size={16} />
                    <h3 className="ml1">{singularize(table.display_name)}</h3>
                  </span>
                  <h3 className="mx1">-</h3>
                  <h3 className="text-default">{formatField(field)}</h3>
                </div>
              )}
              {showOperatorSelector && (
                <OperatorSelector
                  className={
                    showFieldPicker ? "flex-align-right pl2" : "flex-full p1"
                  }
                  operator={operatorName}
                  operators={field.operators}
                  onOperatorChange={this.setOperator}
                />
              )}
            </div>
          )}
          {isTime(field) ? (
            <TimePicker
              className="mt1 border-top"
              filter={filter}
              onFilterChange={this.setFilter}
            />
          ) : isDate(field) ? (
            <DatePicker
              className="mt1 border-top"
              filter={filter}
              onFilterChange={this.setFilter}
            />
          ) : (
            <div>{this.renderPicker(filter, field)}</div>
          )}
          <div className="FilterPopover-footer flex align-center p1 pl2">
            <FilterOptions
              filter={filter}
              onFilterChange={this.setFilter}
              operator={
                isDate(field)
                  ? // DatePicker uses a different set of operator objects
                    getOperator(filter)
                  : // Normal operators defined in schema_metadata
                    field.operator && field.operator(operatorName)
              }
            />
            <button
              data-ui-tag="add-filter"
              className={cx("Button Button--purple ml-auto", {
                disabled: !this.isValid(),
              })}
              onClick={() => this.commitFilter(this.state.filter)}
            >
              {!this.props.filter ? t`Add filter` : t`Update filter`}
            </button>
          </div>
>>>>>>> def54a00
        </div>
      );
    }
  }
}<|MERGE_RESOLUTION|>--- conflicted
+++ resolved
@@ -1,10 +1,7 @@
 /* @flow */
 
-import React, { Component } from "react";
-<<<<<<< HEAD
-=======
+import React from "react";
 import { t } from "ttag";
->>>>>>> def54a00
 
 import FieldList from "../FieldList";
 
@@ -31,7 +28,7 @@
 };
 
 // NOTE: this is duplicated from FilterPopover. Consider merging them
-export default class ViewFilters extends Component {
+export default class ViewFilters extends React.Component {
   props: Props;
   state: State;
 
@@ -121,7 +118,6 @@
             maxWidth: field.isDate() ? null : 500,
           }}
         >
-<<<<<<< HEAD
           <FilterPopoverHeader
             className="FilterPopover-header border-bottom text-medium p1"
             filter={filter}
@@ -140,72 +136,6 @@
             onFilterChange={this.handleFilterChange}
             onCommit={this.handleCommit}
           />
-=======
-          {showHeader && (
-            <div className="FilterPopover-header border-bottom p1 flex align-center">
-              {showFieldPicker && (
-                <div className="flex py1 text-medium">
-                  <span
-                    className="cursor-pointer text-purple-hover transition-color flex align-center"
-                    onClick={this.clearField}
-                  >
-                    <Icon name="chevronleft" size={16} />
-                    <h3 className="ml1">{singularize(table.display_name)}</h3>
-                  </span>
-                  <h3 className="mx1">-</h3>
-                  <h3 className="text-default">{formatField(field)}</h3>
-                </div>
-              )}
-              {showOperatorSelector && (
-                <OperatorSelector
-                  className={
-                    showFieldPicker ? "flex-align-right pl2" : "flex-full p1"
-                  }
-                  operator={operatorName}
-                  operators={field.operators}
-                  onOperatorChange={this.setOperator}
-                />
-              )}
-            </div>
-          )}
-          {isTime(field) ? (
-            <TimePicker
-              className="mt1 border-top"
-              filter={filter}
-              onFilterChange={this.setFilter}
-            />
-          ) : isDate(field) ? (
-            <DatePicker
-              className="mt1 border-top"
-              filter={filter}
-              onFilterChange={this.setFilter}
-            />
-          ) : (
-            <div>{this.renderPicker(filter, field)}</div>
-          )}
-          <div className="FilterPopover-footer flex align-center p1 pl2">
-            <FilterOptions
-              filter={filter}
-              onFilterChange={this.setFilter}
-              operator={
-                isDate(field)
-                  ? // DatePicker uses a different set of operator objects
-                    getOperator(filter)
-                  : // Normal operators defined in schema_metadata
-                    field.operator && field.operator(operatorName)
-              }
-            />
-            <button
-              data-ui-tag="add-filter"
-              className={cx("Button Button--purple ml-auto", {
-                disabled: !this.isValid(),
-              })}
-              onClick={() => this.commitFilter(this.state.filter)}
-            >
-              {!this.props.filter ? t`Add filter` : t`Update filter`}
-            </button>
-          </div>
->>>>>>> def54a00
         </div>
       );
     }
