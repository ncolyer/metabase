(ns metabase.pulse
  (:require [hiccup.core :refer [html h]]
            [clj-time.core :as t]
            [clj-time.coerce :as c]
            [clj-time.format :as f]
            [clojure.java.io :as io]
            [clojure.tools.logging :as log]
            [clojure.pprint :refer [cl-format]]
            [clojure.string :refer [upper-case]]
            [metabase.models.setting :as setting]))

;; NOTE: hiccup does not escape content by default so be sure to use "h" to escape any user-controlled content :-/

;;; ## CONFIG

(def ^:const card-width 400)
(def ^:const rows-limit 10)
(def ^:const cols-limit 3)
(def ^:const sparkline-dot-radius 6)
(def ^:const sparkline-thickness 4)
(def ^:const sparkline-pad 10)

;;; ## STYLES

(def ^:const color-brand  "rgb(80,158,227)")
(def ^:const color-purple "rgb(135,93,175)")
(def ^:const color-grey-1 "rgb(248,248,248)")
(def ^:const color-grey-2 "rgb(189,193,191)")
(def ^:const color-grey-3 "rgb(124,131,129)")
(def ^:const color-grey-4 "rgb(57,67,64)")

(def ^:const font-style    "font-family: Lato, \"Helvetica Neue\", Helvetica, Arial, sans-serif;")
(def ^:const section-style (str font-style))
(def ^:const header-style  (str font-style "font-size: 16px; font-weight: 700; color: " color-grey-4 "; text-decoration: none;"))
(def ^:const scalar-style  (str font-style "font-size: 32px; font-weight: 400; color: " color-brand ";"))
(def ^:const bar-th-style  (str font-style "font-size: 10px; font-weight: 400; color: " color-grey-4 "; border-bottom: 4px solid " color-grey-1 "; padding-top: 0px; padding-bottom: 10px;"))
(def ^:const bar-td-style  (str font-style "font-size: 16px; font-weight: 400; text-align: left; padding-right: 1em; padding-top: 8px;"))
(def ^:const button-style  (str font-style "display: inline-block; box-sizing: border-box; padding: 8px; color: " color-brand "; border: 1px solid " color-brand "; border-radius: 4px; text-decoration: none; "))

;;; ## HELPER FNS

(defn datetime-field?
  [field]
  (or (contains? #{:DateTimeField :TimeField :DateField} (:base_type field))
      (contains? #{:timestamp_seconds :timestamp_milliseconds} (:special_type field))))

(defn number-field?
  [field]
  (or (contains? #{:IntegerField :DecimalField :FloatField :BigIntegerField} (:base_type field))
      (contains? #{:number} (:special_type field))))

<<<<<<< HEAD
;;; ## FORMATTING
=======
(defn datetime-field?
  [field]
  (or (contains? #{:DateTimeField :TimeField :DateField} (:base_type field))
      (contains? #{:timestamp_seconds :timestamp_milliseconds} (:special_type field))))

(defn number-field?
  [field]
  (or (contains? #{:IntegerField :DecimalField :FloatField :BigIntegerField} (:base_type field))
      (contains? #{:number} (:special_type field))))
>>>>>>> 46f25d69

(defn- format-number
  [n]
  (if (integer? n) (cl-format nil "~:d" n) (cl-format nil "~,2f" n)))

(defn- format-number-short
  [n]
  (cond
    (>= n 1000000000) (str (cl-format nil "~,1f" (/ n 1000000000.0)) "B")
    (>= n 1000000) (str (cl-format nil "~,1f" (/ n 1000000.0)) "M")
    (>= n 1000) (str (cl-format nil "~,1f" (/ n 1000.0)) "K")
    :else (str (cl-format nil "~,1f" n))))

(defn- format-timestamp
  [timestamp col]
  (log/info timestamp)
  (case (:unit col)
    :hour (f/unparse (f/formatter "h a - MMM YYYY") (c/from-long timestamp))
    :week (f/unparse (f/formatter "w - YYYY") (c/from-long timestamp))
    :month (f/unparse (f/formatter "MMMM YYYY") (c/from-long timestamp))
    :quarter (str "Q" (+ 1 (int (/ (t/month (c/from-long timestamp)) 3))) " - " (t/year (c/from-long timestamp)))
    :year (str timestamp)
    :hour-of-day (str timestamp) ; TODO: probably shouldn't even be showing sparkline for x-of-y groupings?
    :day-of-week (str timestamp)
    :week-of-year (str timestamp)
    :month-of-year (str timestamp)
    (let [date (c/from-long timestamp)
          today (t/today-at 0 00)]
      (cond
        (t/within? (t/interval today (t/plus today (t/days 1))) date) "Today"
        (t/within? (t/interval (t/minus today (t/days 1)) today) date) "Yesterday"
        :else (f/unparse (f/formatter "MMM d, YYYY") date)))))

(defn- format-cell
  [value col]
  (log/info value)
  (cond
    (instance? java.util.Date value) (format-timestamp (.getTime value) col)
    (and (number? value) (not (datetime-field? col))) (format-number value)
    :else (str value)))

;;; ## RENDERING

(defn card-href
  [card]
  (h (str (setting/get :-site-url) "/card/" (:id card) "?clone")))

(defn render-button
  [text href icon render-img]
  [:a {:style button-style :href href}
    [:span (h text)]
    (if icon [:img {:style "margin-left: 4px;"
                    :width 16
                    :src (-> (str "frontend_client/app/img/" icon "@2x.png") io/resource io/input-stream org.apache.commons.io.IOUtils/toByteArray render-img)}])])


(defn render-table
  [card rows cols render-img col-indexes bar-column]
  (let [max-value (if bar-column (apply max (map bar-column rows)))]
    [:table {:style (str "padding-bottom: 8px; border-bottom: 4px solid " color-grey-1 ";")}
      [:thead
        [:tr
          (map (fn [col-idx]
                [:th {:style (str bar-td-style bar-th-style "min-width: 60px;")}
                  (-> cols (nth col-idx) :display_name upper-case h)])
                col-indexes)
          (if bar-column [:th {:style (str bar-td-style bar-th-style "width: 99%;")}])]]
      [:tbody
        (map-indexed (fn [row-idx row]
          [:tr {:style (str "color: " (if (odd? row-idx) color-grey-2 color-grey-3) ";")}
            (map (fn [col-idx]
                  [:td {:style (str bar-td-style (if (and bar-column (= col-idx 1)) "font-weight: 700;"))}
                    (-> row (nth col-idx) (format-cell (nth cols col-idx )) h)])
                  col-indexes)
            (if bar-column [:td {:style (str bar-td-style "width: 99%;")}
              [:div {:style (str "background-color: " color-purple "; height: 20px; width: " (float (* 100 (/ (bar-column row) max-value))) "%")} "&#160;"]])])
          rows)]]))

(defn render-truncation-warning
  [card {:keys [cols rows] :as data} render-img rows-limit cols-limit]
  (if (or (> (count rows) rows-limit)
          (> (count cols) cols-limit))
    [:div {:style "padding-top: 16px;"}
      (if (> (count rows) rows-limit)
        [:div {:style (str "color: " color-grey-2 "; padding-bottom: 10px;")}
          "Showing " [:strong {:style (str "color: " color-grey-3 ";")} (format-number rows-limit)]
          " of "     [:strong {:style (str "color: " color-grey-3 ";")} (format-number (count rows))]
          " rows."])
      (if (> (count cols) cols-limit)
        [:div {:style (str "color: " color-grey-2 "; padding-bottom: 10px;")}
          "Showing " [:strong {:style (str "color: " color-grey-3 ";")} (format-number cols-limit)]
          " of "     [:strong {:style (str "color: " color-grey-3 ";")} (format-number (count cols))]
          " columns."])
      [:div (render-button "View all" (card-href card) "external_link" render-img)]]))

(defn render-card-table
  [card {:keys [cols rows] :as data} render-img]
  (let [truncated-rows (take rows-limit rows)
        truncated-cols (take cols-limit cols)
        col-indexes (map-indexed (fn [i _] i) truncated-cols)]
    [:div
      (render-table card truncated-rows truncated-cols render-img col-indexes nil)
      (render-truncation-warning card data render-img rows-limit cols-limit)]))

(defn render-card-bar
  [card {:keys [cols rows] :as data} render-img]
  (let [truncated-rows (take rows-limit rows)]
    [:div
      (render-table card truncated-rows cols render-img [0 1] second)
      (render-truncation-warning card data render-img rows-limit 2)]))

(defn render-card-scalar
  [card {:keys [cols rows] :as data} render-img]
  [:div {:style scalar-style}
    (-> rows first first (format-cell (first cols)) h)])

(defn render-sparkline-to-png
  "Takes two arrays of numbers between 0 and 1 and plots them as a sparkline"
  [xs ys width height]
  (let [os (new java.io.ByteArrayOutputStream)
        image (new java.awt.image.BufferedImage (+ width (* 2 sparkline-pad)) (+ height (* 2 sparkline-pad)) java.awt.image.BufferedImage/TYPE_INT_ARGB)
        g2 (.createGraphics image)
        xt (map #(+ sparkline-pad (* width %)) xs)
        yt (map #(+ sparkline-pad (- height (* height %))) ys)]
    (.setRenderingHints g2 (new java.awt.RenderingHints java.awt.RenderingHints/KEY_ANTIALIASING java.awt.RenderingHints/VALUE_ANTIALIAS_ON))
    (.setColor g2 (new java.awt.Color 45 134 212))
    (.setStroke g2 (new java.awt.BasicStroke sparkline-thickness java.awt.BasicStroke/CAP_ROUND java.awt.BasicStroke/JOIN_ROUND))
    (.drawPolyline g2 (int-array (count xt) xt) (int-array (count yt) yt) (count xt))
    (.fillOval g2 (- (last xt) sparkline-dot-radius) (- (last yt) sparkline-dot-radius) (* 2 sparkline-dot-radius) (* 2 sparkline-dot-radius))
    (.setColor g2 java.awt.Color/white)
    (.setStroke g2 (new java.awt.BasicStroke 2))
    (.drawOval g2 (- (last xt) sparkline-dot-radius) (- (last yt) sparkline-dot-radius) (* 2 sparkline-dot-radius) (* 2 sparkline-dot-radius))
    (javax.imageio.ImageIO/write image "png" os)
    (.toByteArray os)))

(defn render-card-sparkline
  [card {:keys [rows cols] :as data} render-img]
  (let [xs (for [row rows :let [x (first row)]] (if (instance? java.util.Date x) (.getTime x) x))
        xmin (apply min xs)
        xmax (apply max xs)
        xrange (- xmax xmin)
        xs' (map #(/ (- % xmin) xrange) xs)
        ys (map second rows)
        ymin (apply min ys)
        ymax (apply max ys)
        yrange (- ymax ymin)
        ys' (map #(/ (- % ymin) yrange) ys)]
    [:div
      [:div {:style (str "color: " color-grey-2 ";") }
        [:div {:style "display: inline-block; position: relative; margin-left: 30px;" }
          [:div {:style "position: relative;"}
            [:div {:style "position: absolute; height: 100%; text-align: right; background-color: red;"}
              [:div {:style "position: absolute; top: 0; right: 0;"} (format-number-short ymax)]
              [:div {:style "position: absolute; top: 150px; right: 0;"} (format-number-short ymin)]]
            [:img {:style "display: block; left: 20px;" :src (render-img (render-sparkline-to-png xs' ys' 285 150))}]
          ]
          [:div
            [:div {:style (str "height: 15px; margin-left: 10px; margin-right: 10px; border: 4px solid " color-grey-1 "; border-top: none; border-bottom: none;")} "&#160;"]
            [:div {:style "height: 15px; margin-left: 10px; margin-right: 10px;"}
              [:div {:style "float: left;"} (format-timestamp xmin (first cols))]
              [:div {:style "float: right;"} (format-timestamp xmax (first cols))]]
          ]]]
      [:div {:style "margin-top: 20px; margin-left: 30px;"}
        (render-table card [(last rows) (first rows)] cols render-img [0 1] nil)]]))

(defn detect-pulse-card-type
  [card data]
  (let [col-count (-> data :cols count)
        row-count (-> data :rows count)
        col-1 (-> data :cols first)
        col-2 (-> data :cols second)
        aggregation (-> card :dataset_query :query :aggregation first)]
    (cond
      (or (= aggregation :rows)
          (contains? #{:pin_map :state :country} (:display card)))        nil
      (and (= col-count 1) (= row-count 1))                               :scalar
      (and (= col-count 2) (datetime-field? col-1) (number-field? col-2)) :sparkline
      (and (= col-count 2) (number-field? col-2))                         :bar
      :else                                                               :table)))

(defn render-pulse-card
  [card data include-title render-img]
  (try
    [:div {:style (str section-style "margin: 16px;")}
      (if include-title [:div {:style "margin-bottom: 16px;"}
        [:a {:style header-style :href (card-href card)}
          (-> card :name h)]])
      (case (detect-pulse-card-type card data)
        :scalar    (render-card-scalar    card data render-img)
        :sparkline (render-card-sparkline card data render-img)
        :bar       (render-card-bar       card data render-img)
        :table     (render-card-table     card data render-img)
        [:div {:style (str font-style "color: #F9D45C; font-weight: 700;")}
          "We were unable to display this card." [:br] "Please view this card in Metabase."])]
  (catch Throwable e
    (log/warn (str "Pulse card render error:" e))
    [:div {:style (str font-style "color: #EF8C8C; font-weight: 700;")} "An error occurred while displaying this card."])))

(defn render-img-data-uri
  "Takes a PNG byte array and returns a Base64 encoded URI"
  [img-bytes]
  (str "data:image/png;base64," (new String (org.fit.cssbox.misc.Base64Coder/encode img-bytes))))

(defn- render-pulse-section
  [render-img {:keys [card result]}]
  [:div {:style "margin-top: 10px; margin-bottom: 20px;"}
    (render-pulse-card card (:data result) true render-img)])

;; HACK: temporary workaround to postal requiring a file as the attachment
(defn- write-byte-array-to-temp-file
  [img-bytes]
  (let [file (java.io.File/createTempFile "metabase_pulse_image_" ".png")
        fos (new java.io.FileOutputStream file)]
    (.deleteOnExit file)
    (.write fos img-bytes)
    (.close fos)
    file))

(defn render-pulse-email
  "Take a pulse object and list of results, returns an array of attachment objects for an email"
  [pulse results]
  (let [images (atom [])
        render-img (fn [bytes] (reset! images (conj @images bytes)) (str "cid:IMAGE_" (-> @images count dec)))
        header [:h1 {:style (str section-style "margin: 16px; color: " color-grey-4 ";")} (-> pulse :name h)]
        body (apply vector :div (mapv (partial render-pulse-section render-img) results))
        content (html [:html [:body [:div header body]]])]
    (apply vector {:type "text/html" :content content}
                  (map-indexed (fn [idx bytes] {:type :inline
                                                :content-id (str "IMAGE_" idx)
                                                :content-type "image/png"
                                                :content (write-byte-array-to-temp-file bytes)})
                               @images))))

; ported from https://github.com/radkovo/CSSBox/blob/cssbox-4.10/src/main/java/org/fit/cssbox/demo/ImageRenderer.java
(defn render-to-png
  [html, os]
  (let [is (new java.io.ByteArrayInputStream (.getBytes html java.nio.charset.StandardCharsets/UTF_8))
        docSource (new org.fit.cssbox.io.StreamDocumentSource is nil "text/html")
        parser (new org.fit.cssbox.io.DefaultDOMSource docSource)
        doc (-> parser .parse)
        windowSize (new java.awt.Dimension card-width 1)
        media (new cz.vutbr.web.css.MediaSpec "screen")]
    (.setDimensions media (.width windowSize) (.height windowSize))
    (.setDeviceDimensions media (.width windowSize) (.height windowSize))
    (let [da (new org.fit.cssbox.css.DOMAnalyzer doc (.getURL docSource))]
      (.setMediaSpec da media)
      (.attributesToStyles da)
      (.addStyleSheet da nil (org.fit.cssbox.css.CSSNorm/stdStyleSheet) org.fit.cssbox.css.DOMAnalyzer$Origin/AGENT)
      (.addStyleSheet da nil (org.fit.cssbox.css.CSSNorm/userStyleSheet) org.fit.cssbox.css.DOMAnalyzer$Origin/AGENT)
      (.addStyleSheet da nil (org.fit.cssbox.css.CSSNorm/formsStyleSheet) org.fit.cssbox.css.DOMAnalyzer$Origin/AGENT)
      (.getStyleSheets da)
      (let [contentCanvas (new org.fit.cssbox.layout.BrowserCanvas (.getRoot da) da (.getURL docSource))]
        (-> contentCanvas (.setAutoMediaUpdate false))
        (-> contentCanvas (.setAutoSizeUpdate true))
        (-> contentCanvas .getConfig (.setClipViewport false))
        (-> contentCanvas .getConfig (.setLoadImages true))
        (-> contentCanvas .getConfig (.setLoadBackgroundImages true))
        (-> contentCanvas (.createLayout windowSize))
        (javax.imageio.ImageIO/write (.getImage contentCanvas) "png" os)))))

(defn render-pulse-card-to-png
  [card data include-title]
  (let [html (html [:html [:body {:style "margin: 0; background-color: white;"} (render-pulse-card card data include-title render-img-data-uri)]])
        os (new java.io.ByteArrayOutputStream)]
    (render-to-png html os)
    (.toByteArray os)))<|MERGE_RESOLUTION|>--- conflicted
+++ resolved
@@ -49,19 +49,7 @@
   (or (contains? #{:IntegerField :DecimalField :FloatField :BigIntegerField} (:base_type field))
       (contains? #{:number} (:special_type field))))
 
-<<<<<<< HEAD
 ;;; ## FORMATTING
-=======
-(defn datetime-field?
-  [field]
-  (or (contains? #{:DateTimeField :TimeField :DateField} (:base_type field))
-      (contains? #{:timestamp_seconds :timestamp_milliseconds} (:special_type field))))
-
-(defn number-field?
-  [field]
-  (or (contains? #{:IntegerField :DecimalField :FloatField :BigIntegerField} (:base_type field))
-      (contains? #{:number} (:special_type field))))
->>>>>>> 46f25d69
 
 (defn- format-number
   [n]
