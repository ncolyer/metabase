--- conflicted
+++ resolved
@@ -71,29 +71,11 @@
                 :strategy  :num-bins})]
           (h/equidistant-bins min-value max-value bin-width histogram))))))
 
-(defn- triangle-area
-  "Return the area of triangle specified by vertices `[x1, y1]`, `[x2, y2]`, and
-   `[x3, y3].`
-   http://mathworld.wolfram.com/TriangleArea.html"
-  [[x1 y1] [x2 y2] [x3 y3]]
-  (* 0.5 (+ (* (- x2) y1)
-            (* x3 y1)
-            (* x1 y2)
-            (* (- x3) y2)
-            (* (- x1) y3)
-            (* x2 y3))))
-
-(def ^:private centroid
-  "Calculate the centroid of given points.
-   https://en.wikipedia.org/wiki/Centroid"
-  (partial transduce identity (redux/juxt ((map first) stats/mean)
-                                          ((map second) stats/mean))))
-
 (defn- largest-triangle
   "Find the point in `points` that frorms the largest triangle with verteices
    `a` and `b`."
   [a b points]
-  (apply max-key (partial triangle-area a b) points))
+  (apply max-key (partial math/triangle-area a b) points))
 
 (defn largest-triangle-three-buckets
   "Downsample series `series` to (approximately) `target-size` data points using
@@ -118,7 +100,7 @@
                      ([points] (conj points tail))
                      ([points [middle right]]
                       (conj points (largest-triangle (last points)
-                                                     (centroid right)
+                                                     (math/centroid right)
                                                      middle))))
                    (conj (partition bucket-size body) [tail]))))))
 
@@ -456,11 +438,8 @@
                                           (->> series
                                                (partition 2 1)
                                                (map (fn [[[_ y1] [x y2]]]
-<<<<<<< HEAD
-                                                      [x (math/growth y2 y1)]))))
-=======
-                                                      [x (or (growth y2 y1) 0)]))))
->>>>>>> 92e3bf4b
+                                                      [x (or (math/growth y2 y1)
+                                                             0)]))))
                 :seasonal-decomposition
                 (when (and resolution
                            (costs/unbounded-computation? max-cost))
@@ -492,19 +471,15 @@
                     {:name         "TREND"
                      :display_name "Linear regression trend"
                      :base_type    :type/Float}]
-<<<<<<< HEAD
-                   (for [[x _] series]
-=======
                    ; 2 points fully define a line
                    (for [[x y] [(first series) (last series)]]
->>>>>>> 92e3bf4b
                      [x (+ (* slope x) offset)])))
 
 (defmethod x-ray [DateTime Num]
   [{:keys [field series] :as features}]
   (let [x-field (first field)]
     (-> features
-<<<<<<< HEAD
+        (update :series (partial series->dataset ts/from-double field))
         (dissoc :series :autocorrelation :best-fit)
         (assoc :insights ((merge-juxt insights/noisiness
                                       insights/variation-trend
@@ -515,10 +490,6 @@
                                       insights/trend)
                           features))
         (update :growth-series (partial series->dataset ts/from-double
-=======
-        (update :series (partial series->dataset from-double field))
-        (update :growth-series (partial series->dataset from-double
->>>>>>> 92e3bf4b
                                         [x-field
                                          {:name         "GROWTH"
                                           :display_name "Growth [%]"
