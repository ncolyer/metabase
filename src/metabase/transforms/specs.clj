--- conflicted
+++ resolved
@@ -15,13 +15,9 @@
              [core :as s]]
             [weavejester.dependency :as dep]))
 
-<<<<<<< HEAD
-(def ^:private MBQL (s/pred mbql.u/mbql-clause?))
-=======
 (def MBQL
   "MBQL clause (ie. a vector starting with a keyword)"
   (s/pred mbql.u/mbql-clause?))
->>>>>>> a76d4b33
 
 (def ^:private Source s/Str)
 
@@ -99,15 +95,8 @@
     Steps                    (fn [steps]
                                (->> steps
                                     stringify-keys
-<<<<<<< HEAD
                                     (topological-sort (fn [{:keys [source joins]}]
-                                                         (conj (map :source joins) source)))
-                                    (m/map-kv-vals (fn [step-name step]
-                                                     (assoc step :name step-name)))))
-=======
-                                    (dependencies-sort (fn [{:keys [source joins]}]
                                                          (conj (map :source joins) source)))))
->>>>>>> a76d4b33
     Breakout                 (fn [breakouts]
                                (for [breakout (u/ensure-seq breakouts)]
                                  (if (s/check MBQL breakout)
@@ -123,8 +112,6 @@
 
 (def ^:private transforms-dir "transforms/")
 
-<<<<<<< HEAD
-=======
 (defn- load-transforms-dir
   [dir]
   (yaml/with-resource [dir dir]
@@ -133,7 +120,6 @@
            (filter (comp #(str/ends-with? % ".yaml") str/lower-case (memfn ^Path getFileName)))
            (mapv (partial yaml/load (comp transform-spec-parser add-metadata-to-steps)))))))
 
->>>>>>> a76d4b33
 (def transform-specs
   "List of registered dataset transforms."
   (delay (yaml/load-dir transforms-dir transform-spec-parser)))